--- conflicted
+++ resolved
@@ -1,5 +1,4 @@
 import sys
-import os
 import bittensor as bt
 from constants import DEFAULT_NETUID
 
@@ -78,24 +77,6 @@
             self.bt_config,
         )
 
-<<<<<<< HEAD
-        # Get the full_path used for logs from get_config_from_args() to be used for scores.pt path
-        try:
-            self.full_path = config.full_path
-        except Exception as e:
-            bt.logging.error(f"Error getting full path: {e}")
-            config.full_path = os.path.expanduser(
-                "{}/{}/{}/netuid{}/{}".format(
-                    config.logging.logging_dir,  # type: ignore
-                    config.wallet.name,  # type: ignore
-                    config.wallet.hotkey,  # type: ignore
-                    config.netuid,
-                    "validator",
-                )
-            )
-
-=======
->>>>>>> 551702ec
     def check_register(self):
         """
         Check if the validator is registered on the subnet.
