import os
import shutil
import json
import aiohttp
import bittensor as bt
from urllib.parse import urlparse
import traceback
from protocol import Competition


class CircuitManager:
    def __init__(self, temp_dir: str, competition_id: int, dendrite: bt.dendrite):
        self.temp_dir = temp_dir
        self.competition_id = competition_id
        self.dendrite = dendrite
        os.makedirs(temp_dir, exist_ok=True)

    def cleanup_temp_files(self, circuit_dir: str):
        try:
            if os.path.exists(circuit_dir):
                shutil.rmtree(circuit_dir)
            temp_files = [
                os.path.join("/tmp/omron", f)
                for f in ["temp_proof.json", "temp_witness.json"]
            ]
            for f in temp_files:
                if os.path.exists(f):
                    os.remove(f)
        except Exception as e:
            bt.logging.warning(f"Error cleaning up temp files: {e}")

    def _validate_url(self, url: str) -> bool:
        """Validate that URL is from R2 or S3"""
        try:
            parsed = urlparse(url)
            return any(
                domain in parsed.netloc
                for domain in [
                    "r2.cloudflarestorage.com",
                    "s3.amazonaws.com",
                    ".r2.dev",
                ]
            )
        except Exception:
            return False

    async def download_files(self, axon: bt.axon, hash: str, circuit_dir: str) -> bool:
        """Download circuit files from a miner."""
        try:
            bt.logging.info(
                f"Starting download of circuit files from miner {axon.ip}:{axon.port}"
            )
            bt.logging.debug(f"Requesting circuit files for hash {hash[:8]}...")
            bt.logging.debug(f"Circuit directory: {circuit_dir}")

            if not self.dendrite:
                bt.logging.error("Dendrite not initialized")
                return False

            synapse = Competition(
                id=self.competition_id,
                hash=hash,
                file_name="commitment",
            )

            bt.logging.info(
                f"Requesting commitment data from axon {axon.ip}:{axon.port}"
            )
            response = await self.dendrite.forward(
                axons=[axon],
                synapse=synapse,
                timeout=60,
                deserialize=True,
            )

            if not response or not response[0]:
                bt.logging.error("No response from axon")
                return False

            response_data = response[0]
            if isinstance(response_data, dict):
                response_synapse = Competition(**response_data)
            else:
                response_synapse = response_data

            if not response_synapse.commitment:
                bt.logging.warning("No commitment data in response")
                return False

            try:
                commitment = json.loads(response_synapse.commitment)
                bt.logging.info("Successfully parsed commitment data from response")
                bt.logging.debug(f"Received commitment data: {commitment}")
            except json.JSONDecodeError:
                bt.logging.error("Invalid commitment data")
                return False

            if "signed_urls" not in commitment:
                bt.logging.error("No signed URLs in commitment data")
                return False

            signed_urls = commitment["signed_urls"]
            required_files = ["vk.key", "pk.key", "settings.json", "model.compiled"]
            all_files_downloaded = True

            bt.logging.info(f"Starting download of {len(required_files)} circuit files")

            # Create a new session for each download
            async with aiohttp.ClientSession(
                connector=aiohttp.TCPConnector(force_close=True)
            ) as session:
                for file_name in required_files:
                    if file_name not in signed_urls:
                        bt.logging.error(f"Missing signed URL for {file_name}")
                        all_files_downloaded = False
                        break

                    url = signed_urls[file_name]
                    if not self._validate_url(url):
                        bt.logging.error(f"Invalid URL for {file_name}: {url}")
                        all_files_downloaded = False
                        break

                    file_path = os.path.join(circuit_dir, file_name)
                    try:
<<<<<<< HEAD
                        bt.logging.info(f"Downloading {file_name}")
                        async with session.get(url, timeout=600) as response:
=======
                        bt.logging.debug(f"Downloading {file_name} from {url}")
                        async with session.get(url, timeout=1200) as response:
>>>>>>> a02ba8ea
                            response.raise_for_status()
                            content = await response.read()
                            bt.logging.info(
                                f"Successfully downloaded {file_name} ({len(content)} bytes)"
                            )
                            with open(file_path, "wb") as f:
                                f.write(content)
                            bt.logging.debug(f"Saved {file_name} to {file_path}")
                    except Exception as e:
                        bt.logging.error(f"Failed to download {file_name}: {e}")
                        bt.logging.error(f"Stack trace: {traceback.format_exc()}")
                        all_files_downloaded = False
                        break

            if all_files_downloaded:
                bt.logging.success(f"Successfully downloaded all files for {hash[:8]}")
                bt.logging.info("Verifying downloaded files...")
                for root, dirs, files in os.walk(circuit_dir):
                    for file in files:
                        file_path = os.path.join(root, file)
                        bt.logging.info(
                            f"Verified {file} ({os.path.getsize(file_path)} bytes)"
                        )
                return True
            else:
                bt.logging.error(f"Failed to download all files for {hash[:8]}")
                return False

        except Exception as e:
            bt.logging.error(f"Error downloading circuit files: {e}")
            bt.logging.error(f"Stack trace: {traceback.format_exc()}")
            return False<|MERGE_RESOLUTION|>--- conflicted
+++ resolved
@@ -123,13 +123,8 @@
 
                     file_path = os.path.join(circuit_dir, file_name)
                     try:
-<<<<<<< HEAD
-                        bt.logging.info(f"Downloading {file_name}")
-                        async with session.get(url, timeout=600) as response:
-=======
                         bt.logging.debug(f"Downloading {file_name} from {url}")
                         async with session.get(url, timeout=1200) as response:
->>>>>>> a02ba8ea
                             response.raise_for_status()
                             content = await response.read()
                             bt.logging.info(
