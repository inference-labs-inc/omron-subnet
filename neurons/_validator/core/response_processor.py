--- conflicted
+++ resolved
@@ -1,15 +1,12 @@
 from __future__ import annotations
 import traceback
-<<<<<<< HEAD
 from typing import Optional
 
 from bittensor import logging
 
 from _validator.core import prometheus
-=======
 import time
 import bittensor as bt
->>>>>>> bc1d7fb1
 from _validator.core.request import Request
 from _validator.models.completed_proof_of_weights import CompletedProofOfWeightsItem
 from _validator.models.miner_response import MinerResponse
