--- conflicted
+++ resolved
@@ -177,28 +177,6 @@
                     netuid=netuid,
                     weights_version=weights_version,
                 )
-<<<<<<< HEAD
-                try:
-                    await asyncio.wait_for(
-                        self.pending_requests[external_request.hash].wait(),
-                        timeout=external_request.circuit.timeout
-                        + EXTERNAL_REQUEST_QUEUE_TIME_SECONDS,
-                    )
-                    result = self.request_results.pop(external_request.hash, None)
-
-                    if result["success"]:
-                        bt.logging.success(
-                            f"External request with hash {external_request.hash} processed successfully"
-                        )
-                        return Success(result)
-                    bt.logging.error(
-                        f"External request with hash {external_request.hash} failed to process"
-                    )
-                    return Error(9, "Request processing failed")
-                except asyncio.TimeoutError:
-                    bt.logging.error(
-                        f"External request with hash {external_request.hash} timed out"
-=======
             except ValueError as e:
                 return InvalidParams(str(e))
 
@@ -210,7 +188,7 @@
             try:
                 await asyncio.wait_for(
                     self.pending_requests[external_request.hash].wait(),
-                    timeout=VALIDATOR_REQUEST_TIMEOUT_SECONDS
+                    timeout=external_request.circuit.timeout
                     + EXTERNAL_REQUEST_QUEUE_TIME_SECONDS,
                 )
                 result = self.request_results.pop(external_request.hash, None)
@@ -218,7 +196,6 @@
                 if result["success"]:
                     bt.logging.success(
                         f"External request with hash {external_request.hash} processed successfully"
->>>>>>> b3793ba2
                     )
                     return Success(result)
                 bt.logging.error(
@@ -270,37 +247,14 @@
             try:
                 await asyncio.wait_for(
                     self.pending_requests[external_request.hash].wait(),
-                    timeout=VALIDATOR_REQUEST_TIMEOUT_SECONDS
+                    timeout=external_request.circuit.timeout
                     + EXTERNAL_REQUEST_QUEUE_TIME_SECONDS,
                 )
-<<<<<<< HEAD
-                try:
-                    await asyncio.wait_for(
-                        self.pending_requests[external_request.hash].wait(),
-                        timeout=external_request.circuit.timeout
-                        + EXTERNAL_REQUEST_QUEUE_TIME_SECONDS,
-                    )
-                    result = self.request_results.pop(external_request.hash, None)
-
-                    if result["success"]:
-                        bt.logging.success(
-                            f"External request with hash {external_request.hash} processed successfully"
-                        )
-                        return Success(result)
-                    bt.logging.error(
-                        f"External request with hash {external_request.hash} failed to process"
-                    )
-                    return Error(9, "Request processing failed")
-                except asyncio.TimeoutError:
-                    bt.logging.error(
-                        f"External request with hash {external_request.hash} timed out"
-=======
                 result = self.request_results.pop(external_request.hash, None)
 
                 if result["success"]:
                     bt.logging.success(
                         f"External request with hash {external_request.hash} processed successfully"
->>>>>>> b3793ba2
                     )
                     return Success(result)
                 bt.logging.error(
