--- conflicted
+++ resolved
@@ -24,16 +24,6 @@
 # flake8: noqa
 import bittensor as bt
 
-<<<<<<< HEAD
-from constants import (
-    ONCHAIN_PROOF_OF_WEIGHTS_ENABLED,
-    PROOF_OF_WEIGHTS_INTERVAL,
-    Roles,
-    COMPETITION_SYNC_INTERVAL,
-)
-
-=======
->>>>>>> bc1d7fb1
 parser: Optional[argparse.ArgumentParser]
 config: Optional[bt.config]
 
