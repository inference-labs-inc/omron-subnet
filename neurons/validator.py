--- conflicted
+++ resolved
@@ -6,10 +6,6 @@
 from constants import Roles
 from utils import run_shared_preflight_checks
 
-<<<<<<< HEAD
-
-=======
->>>>>>> 4ab2a031
 if __name__ == "__main__":
     run_shared_preflight_checks(Roles.VALIDATOR)
 
