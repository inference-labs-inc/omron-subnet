--- conflicted
+++ resolved
@@ -73,30 +73,10 @@
         step = 0
 
         while True:
-<<<<<<< HEAD
-            if step % 10 == 0 and self.config.auto_update == True:
-                self.auto_update.try_update()
-            if step % 20 == 0:
-                if len(self.log_batch) > 0:
-                    bt.logging.debug(
-                        f"Logging batch to WandB of size {len(self.log_batch)}"
-                    )
-                    for log in self.log_batch:
-                        wandb_logger.safe_log(log)
-                    self.log_batch = []
-                else:
-                    bt.logging.debug("No logs to log to WandB")
-            if step % 600 == 0:
-                self.check_register()
-            try:
-                if step % 5 == 0 and self.subnet_uid:
-                    metagraph = subtensor.metagraph(self.config.netuid)
-                    log = (
-=======
             try:
                 if step % 10 == 0 and self.config.auto_update:
                     self.auto_update.try_update()
-
+      
                 if step % 20 == 0:
                     if len(self.log_batch) > 0:
                         bt.logging.debug(
@@ -108,11 +88,13 @@
                     else:
                         bt.logging.debug("No logs to log to WandB")
 
-                if step % 5 == 0:
-                    # update metagraph with the latest data
-                    self.metagraph = self.subtensor.metagraph(self.config.netuid)
-                    bt.logging.info(
->>>>>>> afe8fe04
+                if step % 600 == 0:
+                    self.check_register()
+
+
+                if step % 5 == 0 and self.subnet_uid:
+                    metagraph = subtensor.metagraph(self.config.netuid)
+                    log = (
                         f"Step:{step} | "
                         f"Block:{self.metagraph.block.item()} | "
                         f"Stake:{self.metagraph.S[self.subnet_uid]} | "
@@ -122,6 +104,7 @@
                         f"Incentive:{self.metagraph.I[self.subnet_uid]} | "
                         f"Emission:{self.metagraph.E[self.subnet_uid]}"
                     )
+
                 step += 1
                 time.sleep(1)
 
