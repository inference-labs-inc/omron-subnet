<<<<<<< HEAD
import os
=======
from dataclasses import dataclass


@dataclass
class Roles:
    VALIDATOR = "validator"
    MINER = "miner"

>>>>>>> 4ab2a031

# The model ID for a batched proof of weights model
BATCHED_PROOF_OF_WEIGHTS_MODEL_ID = (
    "e84b2e5f223621fa20078eb9f920d8d4d3a4ff95fa6e2357646fdbb43a2557c9"
)
# The model ID for a single proof of weights model
SINGLE_PROOF_OF_WEIGHTS_MODEL_ID = (
    "a849500803abdbb86a9460e18684a6411dc7ae0b75f1f6330e3028081a497dea"
)
# The model ID for a single proof of weights model, using the Jolt proof system
SINGLE_PROOF_OF_WEIGHTS_MODEL_ID_JOLT = (
    "37320fc74fec80805eedc8e92baf3c58842a2cb2a4ae127ad6e930f0c8441c7a"
)
IGNORED_MODEL_HASHES = [
    "0",
    "0a92bc32ea02abe54159da70aeb541d52c3cba27c8708669eda634e096a86f8b",
    "b7d33e7c19360c042d94c5a7360d7dc68c36dd56c449f7c49164a0098769c01f",
    "55de10a6bcf638af4bc79901d63204a9e5b1c6534670aa03010bae6045e3d0e8",
    "9998a12b8194d3e57d332b484ede57c3d871d42a176456c4e10da2995791d181",
    "ed8ba401d709ee31f6b9272163c71451da171c7d71800313fe5db58d0f6c483a",
    "1d60d545b7c5123fd60524dcbaf57081ca7dc4a9ec36c892927a3153328d17c0",
    "37320fc74fec80805eedc8e92baf3c58842a2cb2a4ae127ad6e930f0c8441c7a",
]

# The maximum timespan allowed for miners to respond to a query
VALIDATOR_REQUEST_TIMEOUT_SECONDS = 120
# The timeout for aggregation requests
VALIDATOR_AGG_REQUEST_TIMEOUT_SECONDS = 600
# Maximum number of concurrent requests that the validator will handle
MAX_CONCURRENT_REQUESTS = 16
# Default proof size when we're unable to determine the actual size
DEFAULT_PROOF_SIZE = 5000
# Size in percent of the sample to be used for the maximum score median
MAXIMUM_SCORE_MEDIAN_SAMPLE = 0.05
# Shift in seconds to apply to the minimum response time for vertical asymptote adjustment
MINIMUM_SCORE_SHIFT = 0.0
# Weights version hyperparameter
WEIGHTS_VERSION = 1644
# Rate limit for weight updates
WEIGHT_RATE_LIMIT: int = 100
# Delay between requests
REQUEST_DELAY_SECONDS = 6
# Default maximum score
DEFAULT_MAX_SCORE = 1 / 235
# Default subnet UID
DEFAULT_NETUID = 2
# Validator stake threshold
VALIDATOR_STAKE_THRESHOLD = 1024
# 🥩🥩🥩🥩🥩🥩🥩🥩🥩🥩🥩🥩🥩🥩🥩🥩🥩🥩🥩🥩🥩🥩🥩🥩🥩🥩🥩🥩🥩🥩🥩🥩🥩🥩🥩🥩🥩🥩
STEAK = "🥩"
# Field modulus
FIELD_MODULUS = (
    21888242871839275222246405745257275088548364400416034343698204186575808495617
)
# Whether on-chain proof of weights is enabled by default
ONCHAIN_PROOF_OF_WEIGHTS_ENABLED = False
# Frequency in terms of blocks at which proof of weights are posted
PROOF_OF_WEIGHTS_INTERVAL = 1000
# Maximum number of proofs to log at once
MAX_PROOFS_TO_LOG = 0
# Era period for proof of weights (mortality of the pow log)
PROOF_OF_WEIGHTS_LIFESPAN = 2
# Active competition
ACTIVE_COMPETITION = 1
# Frequency in terms of seconds at which the competition is synced and evaluated
COMPETITION_SYNC_INTERVAL = 60 * 60 * 24
# Weights that determine the probability of selecting a circuit for benchmarking
CIRCUIT_WEIGHTS = {
    "1d60d545b7c5123fd60524dcbaf57081ca7dc4a9ec36c892927a3153328d17c0": 0,
    "33b92394b18412622adad75733a6fc659b4e202b01ee8a5465958a6bad8ded62": 0.20,
    "37320fc74fec80805eedc8e92baf3c58842a2cb2a4ae127ad6e930f0c8441c7a": 0,
    "a4bcecaf699fd9212600a1f2fcaa40c444e1aeaab409ea240a38c33ed356f4e2": 0.20,
    "a849500803abdbb86a9460e18684a6411dc7ae0b75f1f6330e3028081a497dea": 0.20,
    "e84b2e5f223621fa20078eb9f920d8d4d3a4ff95fa6e2357646fdbb43a2557c9": 0.20,
    "8dcff627a782525ea86196941a694ffbead179905f0cd4550ddc3df9e2b90924": 0.20,
}
# Maximum signature lifespan for WebSocket requests
MAX_SIGNATURE_LIFESPAN = 300
# Whitelisted public keys (ss58 addresses) we accept external requests from by default
# (even if an address is not in the metagraph)
WHITELISTED_PUBLIC_KEYS = []
# Mainnet <> Testnet UID mapping
MAINNET_TESTNET_UIDS = [
    (1, 61),  # apex
    (2, 118),  # omron
    (3, 223),  # templar
    (4, 40),  # targon
    (5, 88),  # kaito
    (6, 155),  # infinite
    (7, 92),  # subvortex
    (8, 3),  # ptn
    (8, 116),  # ptn (PTN)
    (10, 104),  # sturdy
    (11, 135),  # dippy
    (12, 174),  # horde
    (13, 254),  # dataverse
    (14, 203),  # palaidn
    (15, 202),  # deval
    (16, 120),  # bitads
    (17, 89),  # 3gen
    (18, 24),  # cortex
    (19, 176),  # inference
    (20, 76),  # bitagent
    (21, 157),  # any-any
    (23, 119),  # social
    (24, 96),  # omega
    (25, 141),  # protein
    (26, 25),  # alchemy
    (27, 15),  # compute
    (28, 93),  # oracle
    (31, 123),  # naschain
    (32, 87),  # itsai
    (33, 138),  # ready
    (34, 168),  # mind
    (35, 78),  # logic
    (39, 159),  # edge
    (40, 166),  # chunk
    (41, 172),  # sportstensor
    (42, 165),  # masa
    (43, 65),  # graphite
    (44, 180),  # score
    (45, 171),  # gen42
    (46, 182),  # neural
    (48, 208),  # nextplace
    (49, 100),  # automl
    (50, 31),  # audio
    (52, 98),  # dojo
    (53, 232),  # efficient-frontier
    (54, 236),  # docs-insights
    (57, 237),  # gaia
    (59, 249),  # agent-arena
]
# EZKL path
LOCAL_EZKL_PATH = os.path.join(os.path.expanduser("~"), ".ezkl", "ezkl")<|MERGE_RESOLUTION|>--- conflicted
+++ resolved
@@ -1,6 +1,4 @@
-<<<<<<< HEAD
 import os
-=======
 from dataclasses import dataclass
 
 
@@ -9,7 +7,6 @@
     VALIDATOR = "validator"
     MINER = "miner"
 
->>>>>>> 4ab2a031
 
 # The model ID for a batched proof of weights model
 BATCHED_PROOF_OF_WEIGHTS_MODEL_ID = (
