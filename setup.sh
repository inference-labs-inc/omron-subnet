--- conflicted
+++ resolved
@@ -85,7 +85,7 @@
 # Clone SN repo into user's specified directory
 git clone https://github.com/inference-labs-inc/omron-subnet.git $INSTALL_PATH
 
-<<<<<<< HEAD
+
 # Setup a Virtual Python environment for dependencies
 if ! python3 -m venv --help > /dev/null 2>&1; then
   echo "venv module not found. Installing venv..."
@@ -95,8 +95,7 @@
 python3 -m venv $INSTALL_PATH/.venv
 source $INSTALL_PATH/.venv/bin/activate
 
-=======
->>>>>>> 896970f5
+
 # Install Python dependencies from requirements.txt
 echo "Installing Python dependencies..."
 python3 -m pip install -r $INSTALL_PATH/requirements.txt
